--- conflicted
+++ resolved
@@ -144,11 +144,7 @@
 		else if (section != ""){
 			infile >> key;
 			getline(infile,rest);
-<<<<<<< HEAD
-			int l = rest.find('#');
-=======
 			string::size_type l = rest.find('#');
->>>>>>> 1f39fbb5
 			if (l == string::npos)
 				vars[section][key] = rest;
 			else
