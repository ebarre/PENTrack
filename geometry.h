/**
 * \file
 * Contains classes to include experiment geometry and particle sources.
 */

#ifndef GEOMETRY_H_
#define GEOMETRY_H_

#include <string>
#include <fstream>
#include <vector>
#include <set>
#include <limits>

#include "mc.h"
#include "kdtree.h"
#include "fields.h"

static const int MAX_DICE_ROLL = 42000000; ///< number of tries to find start point
static const double REFLECT_TOLERANCE = 1e-8;  ///< max distance of reflection point to actual surface collision point


/// Struct to store material properties (read from geometry.in, right now only for neutrons)
struct material{
	string name; ///< Material name
	long double FermiReal; ///< Real part of Fermi potential
	long double FermiImag; ///< Imaginary part of Fermi potential
	long double DiffProb; ///< Diffuse reflection probability
};


/// Struct to store solid information (read from geometry.in)
struct solid{
	string name; ///< name of solid
	material mat; ///< material of solid
	int ID; ///< ID of solid
	vector<long double> ignoretimes; ///< pairs of times, between which the solid should be ignored

	/**
	 * Comparison operator used to sort solids by priority
	 */
	bool operator< (const solid s) const { return ID < s.ID; };
};


/**
 * Class to include experiment geometry.
 *
 * Loads solids and materials from geometry.in, maintains solids list, checks for collisions.
 */
struct TGeometry{
	public:
		KDTree *kdtree; ///< kd-tree structure containing triangle meshes from STL-files
		vector<solid> solids; ///< solids list
		solid defaultsolid; ///< "vacuum", this solid's properties are used when the particle is not inside any other solid
		
		/**
		 * Constructor, reads geometry configuration file, loads triangle meshes.
		 *
		 * @param geometryin Path to geometry configuration file
		 */
		TGeometry(const char *geometryin){
			ifstream infile(geometryin);
			string line;
			vector<material> materials;	// dynamic array to store material properties
			while (infile.good()){
				infile >> ws; // ignore whitespaces
				if ((infile.peek() == '[') && getline(infile,line).good()){	// parse geometry.in for section header
					if (line.compare(0,11,"[MATERIALS]") == 0){
						LoadMaterialsSection(infile, materials);
					}
					else if (line.compare(0,10,"[GEOMETRY]") == 0){
						LoadGeometrySection(infile, materials);
					}
					else getline(infile,line);
				}
				else getline(infile,line);
			}
		};

		~TGeometry(){
			if (kdtree) delete kdtree;
		};
		
		/**
		 * Check if point is inside geometry bounding box.
		 *
		 * @param y1 Position vector of segment start
		 * @param y2 Position vector of segment end
		 *
		 * @return Returns true if point is inside the bounding box
		 */
		bool CheckSegment(const long double y1[3], const long double y2[3]){
#ifdef USE_CGAL
			return CGAL::do_intersect(kdtree->tree.bbox(), CSegment(CPoint(y1[0], y1[1], y1[2]), CPoint(y2[0], y2[1], y2[2])));
#else
			return kdtree->SegmentInBox(y1,y2);
#endif
		};
		
		/**
		 * Checks if line segment p1->p2 collides with a surface.
		 *
		 * Calls KDTree::Collision to check for collisions and removes all collisions
		 * which should be ignored (given by ignore times in geometry configuration file).
		 *
		 * @param x1 Start time of line segment
		 * @param p1 Start point of line segment
		 * @param h Time length of line segment
		 * @param p2 End point of line segment
		 * @param colls List of collisions
		 *
		 * @return Returns true if line segment collides with a surface
		 */
		bool GetCollisions(const long double x1, const long double p1[3], const long double h, const long double p2[3], set<TCollision> &colls){
			if (kdtree->Collision(p1,p2,colls)){ // search in the kdtree for collisions
				set<TCollision>::iterator it = colls.begin();
				while (it != colls.end()){ // go through all collisions
					vector<long double> *times = &solids[(*it).ID].ignoretimes;
					if (!times->empty()){
						long double x = x1 + (*it).s*h;
						for (unsigned int i = 0; i < times->size(); i += 2){
							if (x >= (*times)[i] && x < (*times)[i+1]){
								set<TCollision>::iterator del = it;
								it++;
								colls.erase(del); // delete collision if it should be ignored according to geometry.in
								break;
							}
							else if (i == times->size() - 2)
								it++;
						}
					}
					else it++;
				}
				if (!colls.empty())
					return true; // return true if there is a collision
			}
			return false;		
		};
			
		/**
		 * Get solids in which the point p lies
		 *
		 * @param t Time
		 * @param p Point to test
		 * @param currentsolids Set of solids in which the point is inside
		 */
		void GetSolids(const long double t, const long double p[3], std::set<solid> &currentsolids){
#ifndef USE_CGAL
			long double p2[3] = {p[0], p[1], kdtree->lo[2] - REFLECT_TOLERANCE};
#else
			long double p2[3] = {p[0], p[1], kdtree->tree.bbox().zmin() - REFLECT_TOLERANCE};
#endif
			set<TCollision> c;
			currentsolids.clear();
			currentsolids.insert(defaultsolid);
			if (GetCollisions(t,p,0,p2,c)){	// check for collisions of a vertical segment from p to lower border of bounding box
				for (set<TCollision>::iterator i = c.begin(); i != c.end(); i++){
					solid sld = solids[i->ID];
					if (currentsolids.count(sld) > 0) // if there is a collision with a solid already in the list, remove it from list
						currentsolids.erase(sld);
					else
						currentsolids.insert(sld); // else add solid to list
				}
			}
		}

	private:	
		/**
		 * Read [MATERIALS] section in geometry configuration file.
		 *
		 * @param infile File stream to geometry configuration file
		 * @param materials Vector of material structs, returns list of materials in the configuration file
		 */
		void LoadMaterialsSection(ifstream &infile, vector<material> &materials){
			int c;
			string line;
			do{	// parse material list
				infile >> ws; // ignore whitespaces
				c = infile.peek();
				if (c == '#') continue; // skip comments
				else if (!infile.good() || c == '[') break;	// next section found
				material mat;
				infile >> mat.name >> mat.FermiReal >> mat.FermiImag >> mat.DiffProb;
				materials.push_back(mat);
			}while(infile.good() && getline(infile,line).good());	
		};
	
		/**
		 * Read [GEOMETRY] section in geometry configuration file.
		 *
		 * @param infile File stream to geometry configuration file
		 * @param materials Vector of material structs given by LoadMaterialsSection
		 */
		void LoadGeometrySection(ifstream &infile, vector<material> &materials){
			int c;
			string line;
			string STLfile;
			string matname;
			kdtree = new KDTree;
			char name[80];
			long double ignorestart, ignoreend;
			do{	// parse STLfile list
				infile >> ws; // ignore whitespaces
				c = infile.peek();
				if (c == '#') continue;	// skip comments
				else if (!infile.good() || c == '[') break;	// next section found
				solid model;
				infile >> model.ID;
				if (model.ID < 0){
					cout << "You defined a solid with ID " << model.ID << " < 0! IDs have to be larger than zero!\n";
					exit(-1);
				}
				for (vector<solid>::iterator i = solids.begin(); i != solids.end(); i++){
					if (i->ID == model.ID){
						cout << "You defined solids with identical ID " << model.ID << "! IDs have to be unique!\n";
						exit(-1);
					}
				}
				infile >> STLfile;
				infile >> matname;
				for (unsigned i = 0; i < materials.size(); i++){
					if (matname == materials[i].name){
						model.mat = materials[i];
						if (model.ID > 1)
							kdtree->ReadFile(STLfile.c_str(),solids.size(),name);
						model.name = name;
						break;
					}
					else if (i+1 == materials.size()){
						printf("Material %s used for %s but not defined in geometry.in!",matname.c_str(),name);
						exit(-1);
					}
				}
				while ((c = infile.peek()) == '\t' || c == ' ')
					infile.ignore();
				while (infile && c != '#' && c != '\n'){
					infile >> ignorestart;
					if (infile.peek() == '-') infile.ignore();
					infile >> ignoreend;
					if (!infile.good()){
						cout << "Invalid ignoretimes in geometry.in" << '\n';
						exit(-1);
					}
					model.ignoretimes.push_back(ignorestart);
					model.ignoretimes.push_back(ignoreend);
					while ((c = infile.peek()) == '\t' || c == ' ')
						infile.ignore();
				}
				if (model.ID == 1)
					defaultsolid = model;
				else
					solids.push_back(model);
			}while(infile.good() && getline(infile,line).good());
			kdtree->Init();
		};
		
};

<<<<<<< HEAD
/**
 * Class which can produce random particle starting points from different sources.
 *
 * There are four source modes which can be specified in the [SOURCE] section of the configuration file:
 * "volume" - random points inside a STL solid (TSource::kdtree) are created;
 * "surface" - random points on triangles (part of TSource::geometry) COMPLETELY surrounded by a STL solid (TSource::kdtree) are created;
 * "customvol" - random points inside a cylindrical coordinate range ([TSource::r_min..TSource::r_max]:[TSource::phi_min..TSource::phi_max]:[TSource::z_min..TSource::z_max]) are created;
 * "customsurf"	- random points on triangles (part of TSource::geometry) COMPLETELY inside a cylindrical coordinate range  ([TSource::r_min..TSource::r_max]:[TSource::phi_min..TSource::phi_max]:[TSource::z_min..TSource::z_max]) are created
 */
struct TSource{
	public:
		KDTree *kdtree; ///< KDTree structure containing triangle meshes surrounding the source volume/surface (if sourcemode is volume or surface)
		TGeometry *geometry; ///< TGeometry structure to check the random points against, also used as source surface if sourcemode is "surface" or "customsurf"
		string sourcemode; ///< volume/surface/customvol/customsurf
		long double r_min; ///< minimum radial coordinate for customvol/customsurf source
		long double r_max; ///< maximum radial coordinate for customvol/customsurf source
		long double phi_min; ///< minimum azimuth for customvol/customsurf source
		long double phi_max; ///< maximum azimuth coordinate for customvol/customsurf source
		long double z_min; ///< minimum z coordinate for customvol/customsurf source
		long double z_max;  ///< maximum z coordinate for customvol/customsurf source
		long double E_normal; ///< For surface sources an additional energy "boost" perpendicular to the surface can be added (e.g. neutrons "dropping" from a Fermi potential >0 into vacuum)
		long double Hmin_lfs; ///< Minimum total energy of low field seeking neutrons inside the source volume
		long double Hmin_hfs; ///< Minimum total energy of high field seeking neutrons inside the source volume
		long double ActiveTime; ///< the source produces particles in the time range [0..ActiveTime]
		
		vector<Triangle*> sourcetris; ///< list of triangles (part of TSource::geometry) inside the source volume (only relevant if source mode is "surface" or "customsurf")
		long double sourcearea; ///< area of all triangles in TSource::sourcetris (needed for correct weighting)
		

		/**
		 * Constructor, loads [SOURCE] section of configuration file, calculates TSource::Hmin_lfs and TSource::Hmin_hfs
		 *
		 * @param geometryin Configuration file containing [SOURCE] section
		 * @param geom TGeometry class against which start points are checked and which contains source surfaces
		 * @param field TFieldManager class to calculate TSource::Hmin_lfs and TSource::Hmin_hfs
		 */
		TSource(const char *geometryin, TGeometry &geom, TFieldManager &field){
			geometry = &geom;
			kdtree = NULL;
			E_normal = 0;
			ifstream infile(geometryin);
			string line;
			while (infile.good()){
				infile >> ws; // ignore whitespaces
				if ((infile.peek() == '[') && getline(infile,line).good()){	// parse geometry.in for section header
					if (line.compare(0,8,"[SOURCE]") == 0){
						LoadSourceSection(infile);
					}
					else getline(infile,line);
				}
				else getline(infile,line);
			}
			
			const long double d = 0.003;
			if (sourcemode == "customvol"){ // get minimal possible energy for neutrons to avoid long inital value dicing for too-low-energy neutron
				Hmin_lfs = Hmin_hfs = 9e99;
				for (long double r = r_min; r <= r_max; r += d){
					for (long double z = z_min; z <= z_max; z += d){
						long double p[3] = {r,0.0,z};
						CalcHmin(field,p);
					}
				}
			}
			else if (sourcemode == "volume"){
				Hmin_lfs = Hmin_hfs = 9e99;
				long double p[3];
				for (p[0] = kdtree->lo[0]; p[0] <= kdtree->hi[0]; p[0] += d){
					for (p[1] = kdtree->lo[1]; p[1] <= kdtree->lo[1]; p[1] += d){
						for (p[2] = kdtree->lo[2]; p[2] <= kdtree->lo[2]; p[2] += d){
							if (InSourceVolume(p)) CalcHmin(field,p);
						}
					}
				}
			}
			else Hmin_lfs = Hmin_hfs = 0;
			printf("min. total energy a lfs/hfs neutron must have: %LG / %LG eV\n\n", Hmin_lfs, Hmin_hfs);
		};
	

		/**
		 * Destructor, deletes TSource::kdtree
		 */
		~TSource(){
			if (kdtree) delete kdtree;
		};
	

		/**
		 * Create random point in source volume.
		 *
		 * "volume": Random points with isotropic velocity distribution inside the bounding box of TSource::kdtree are produced until TSource::InSourceVolume is true for a point.
		 * "customvol": Random points with isotropic velocity deistribution in the coordinate range ([TSource::r_min..TSource::r_max]:[TSource::phi_min..TSource::phi_max]:[TSource::z_min..TSource::z_max]) are produced.
		 * "surface/customsurf": A random point on a random triangle from the TSource::sourcetris list is chosen (weighted by triangle area).
		 * 						Starting angles are cosine-distributed to the triangle normal and then angles and Ekin are modified according to TSource::E_normal.
		 * This is repeated for all source modes until the point does not lie inside a solid in TSource::geometry.
		 *
		 * @param mc TMCGenerator to produce random number distributions
		 * @param t Start time of particle
		 * @param Ekin Kinetic start energy of particle, might be modified by E_normal
		 * @param x Returns starting x coordinate of particle
		 * @param y Returns starting y coordinate of particle
		 * @param z Returns starting z coordinate of particle
		 * @param phi Returns azimuth of velocity vector
		 * @param theta Returns polar angle of velocity vector
		 */
		void RandomPointInSourceVolume(TMCGenerator &mc, long double t, long double &Ekin, long double &x, long double &y, long double &z, long double &phi, long double &theta){
			long double p1[3];
			for(;;){
				if (sourcemode == "volume"){ // random point inside a STL-volume
					p1[0] = mc.UniformDist(kdtree->lo[0],kdtree->hi[0]); // random point
					p1[1] = mc.UniformDist(kdtree->lo[1],kdtree->hi[1]); // random point
					p1[2] = mc.UniformDist(kdtree->lo[2],kdtree->hi[2]); // random point
					if (!InSourceVolume(p1)) continue;
					mc.IsotropicDist(phi, theta);
				}
				else if (sourcemode == "customvol"){ // random point inside a volume defined by a custom parameter range
					long double r = mc.LinearDist(r_min, r_max); // weighting because of the volume element and a r^2 probability outwards
					long double phi_r = mc.UniformDist(phi_min,phi_max);
					z = mc.UniformDist(z_min,z_max);
					p1[0] = r*cos(phi_r);
					p1[1] = r*sin(phi_r);
					p1[2] = z;
					mc.IsotropicDist(phi, theta);
				}
				else if (sourcemode == "surface" || sourcemode == "customsurf"){ // random point on a surface inside custom or STL volume
					long double n[3];
					long double RandA = mc.UniformDist(0,sourcearea);
					long double CurrA = 0, SumA = 0;
					vector<Triangle*>::iterator i;
					for (i = sourcetris.begin(); i != sourcetris.end(); i++){
						n[0] = (*i)->normal[0];
						n[1] = (*i)->normal[1];
						n[2] = (*i)->normal[2];
						CurrA = sqrt(n[0]*n[0] + n[1]*n[1] + n[2]*n[2]);
						SumA += CurrA;
						if (RandA <= SumA) break; // select random triangle, weighted by triangle area
					}
					long double a = mc.UniformDist(0,1); // generate random point on triangle (see Numerical Recipes 3rd ed., p. 1114)
					long double b = mc.UniformDist(0,1);
					if (a+b > 1){
						a = 1 - a;
						b = 1 - b;
					}
					for (int j = 0; j < 3; j++){
						n[j] /= CurrA; // normalize normal vector
						p1[j] = (*i)->vertex[0][j] + a*((*i)->vertex[1][j] - (*i)->vertex[0][j]) + b*((*i)->vertex[2][j] - (*i)->vertex[0][j]);
						p1[j] += REFLECT_TOLERANCE*n[j]; // add some tolerance to avoid starting inside solid
					}
					if (!InSourceVolume(p1)) continue;
					long double winkeben = mc.UniformDist(0, 2*pi); // generate random velocity angles in upper hemisphere
					long double winksenkr = mc.SinCosDist(0, 0.5*pi); // Lambert's law!
					if (E_normal > 0){
						long double vsenkr = sqrt(Ekin*cos(winksenkr)*cos(winksenkr) + E_normal); // add E_normal to component normal to surface
						long double veben = sqrt(Ekin)*sin(winksenkr);
						winksenkr = atan2(veben,vsenkr); // update angle
						Ekin = vsenkr*vsenkr + veben*veben; // update energy
					}
					long double v[3] = {cos(winkeben)*sin(winksenkr), sin(winkeben)*sin(winksenkr), cos(winksenkr)};
					RotateVector(v,n);

					phi = atan2(v[1],v[0]);
					theta = acos(v[2]);
				}
				else{
					printf("Invalid sourcemode: %s",sourcemode.c_str());
					exit(-1);
				}
				
				break;
			}
			x = p1[0];
			y = p1[1];
			z = p1[2];
		};

	private:
		/**
		 * Loads [SOURCE] section from configuration file.
		 *
		 * Reads ::sourcemode, ::kdtree from given STL file, ::r_min, ::r_max, ::phi_min, ::phi_max, ::z_min, ::z_max, ::ActiveTime, ::E_normal.
		 * Determines ::sourcetris and ::sourcearea.
		 *
		 * @param infile File stream to configuration file containing [SOURCE] section
		 */
		void LoadSourceSection(ifstream &infile){
			char c;
			string line;
			do{	// parse source line
				infile >> ws; // ignore whitespaces
				c = infile.peek();
				if (c == '#') continue; // skip comments
				else if (!infile.good() || c == '[') break;	// next section found
				infile >> sourcemode;
				if (sourcemode == "customvol" || sourcemode == "customsurf"){
					infile >> r_min >> r_max >> phi_min >> phi_max >> z_min >> z_max >> ActiveTime;
					phi_min *= conv;
					phi_max *= conv;
				}
				else if (sourcemode == "volume" || sourcemode == "surface"){
					string sourcefile;
					infile >> sourcefile >> ActiveTime;
					kdtree = new KDTree;
					kdtree->ReadFile(sourcefile.c_str(),0);
					kdtree->Init();
				}
				if (sourcemode == "customsurf" || sourcemode == "surface")
					infile >> E_normal;
			}while(infile.good() && getline(infile,line).good());
			
			if (sourcemode == "customsurf" || sourcemode == "surface"){
				sourcearea = 0; // add triangles, whose vertices are all in the source volume, to sourcetris list
				for (vector<Triangle>::iterator i = geometry->kdtree->alltris.begin(); i != geometry->kdtree->alltris.end(); i++){
					if (InSourceVolume(i->vertex[0]) && InSourceVolume(i->vertex[1]) && InSourceVolume(i->vertex[2])){
						sourcetris.push_back(&*i);
						long double *n = i->normal;
						sourcearea += sqrt(n[0]*n[0] + n[1]*n[1] + n[2]*n[2]);
					}
				}
				printf("Source Area: %LG m^2\n",sourcearea);
			}	
		};
		

		/**
		 * Checks if a point is inside the source volume.
		 *
		 * "customvol/customsurf": checks if point is in the coordinate range.
		 * "volume/surface": Shoots a ray to the bottom of the ::kdtree bounding box and counts collision with surfaces.
		 * Implemented as template to allow long double precision points (simulation) as well as float precision points (triangle vertices).
		 *
		 * @param p Point to check.
		 *
		 * @return Returns true if point lies inside source volume.
		 */
		template<typename coord> bool InSourceVolume(const coord p[3]){
			if (sourcemode == "customvol" || sourcemode == "customsurf"){
				long double r = sqrt(p[0]*p[0] + p[1]*p[1]);
				long double phi = atan2(p[1],p[0]); 
				return (r >= r_min && r <= r_max && 
						phi >= phi_min && phi <= phi_max && 
						p[2] >= z_min && p[2] <= z_max); // check if point is in custom paramter range
			}
			else{ // shoot a ray to the bottom of the sourcevol bounding box and check for intersection with the sourcevol surface
				long double p1[3] = {p[0], p[1], p[2]};
				long double p2[3] = {p[0], p[1], kdtree->lo[2] - REFLECT_TOLERANCE};
				set<TCollision> c;
				if (kdtree->Collision(p1,p2,c)){
					int count = 0;
					for (set<TCollision>::iterator i = c.begin(); i != c.end(); i++){
						if (i->normal[2] > 0) count++;  // surface normal pointing towards point?
						else count--;					// or away from point?
					}
					return (count == -1); // when there's exactly one more normal pointing away from than to it, the point is inside the sourcevol
				}
				else return false;
			}
		}
	

		/**
		 * Calculates energies of low and high field seeking neutrons at point p and updates Hmin_hfs/lfs accordingly.
		 *
		 * @param field TFieldManager to calculate magnet fields
		 * @param p Point to calculate energy at
		 */
		void CalcHmin(TFieldManager &field, long double p[3]){
			set<solid> solids;
			geometry->GetSolids(0, p, solids);

			long double B[4][4];
			field.BField(p[0],p[1],p[2],0,B);
			long double Epot = m_n*gravconst*p[2] + solids.rbegin()->mat.FermiReal*1e-9;
			long double Emag = -(mu_nSI/ele_e)*B[3][0];
			long double Hlfs = Epot + Emag;
			long double Hhfs = Epot - Emag;
			Hmin_lfs = min(Hmin_lfs,Hlfs);
			Hmin_hfs = min(Hmin_hfs,Hhfs);
		}
};

=======
>>>>>>> 1f39fbb5
#endif /*GEOMETRY_H_*/<|MERGE_RESOLUTION|>--- conflicted
+++ resolved
@@ -257,287 +257,5 @@
 		
 };
 
-<<<<<<< HEAD
-/**
- * Class which can produce random particle starting points from different sources.
- *
- * There are four source modes which can be specified in the [SOURCE] section of the configuration file:
- * "volume" - random points inside a STL solid (TSource::kdtree) are created;
- * "surface" - random points on triangles (part of TSource::geometry) COMPLETELY surrounded by a STL solid (TSource::kdtree) are created;
- * "customvol" - random points inside a cylindrical coordinate range ([TSource::r_min..TSource::r_max]:[TSource::phi_min..TSource::phi_max]:[TSource::z_min..TSource::z_max]) are created;
- * "customsurf"	- random points on triangles (part of TSource::geometry) COMPLETELY inside a cylindrical coordinate range  ([TSource::r_min..TSource::r_max]:[TSource::phi_min..TSource::phi_max]:[TSource::z_min..TSource::z_max]) are created
- */
-struct TSource{
-	public:
-		KDTree *kdtree; ///< KDTree structure containing triangle meshes surrounding the source volume/surface (if sourcemode is volume or surface)
-		TGeometry *geometry; ///< TGeometry structure to check the random points against, also used as source surface if sourcemode is "surface" or "customsurf"
-		string sourcemode; ///< volume/surface/customvol/customsurf
-		long double r_min; ///< minimum radial coordinate for customvol/customsurf source
-		long double r_max; ///< maximum radial coordinate for customvol/customsurf source
-		long double phi_min; ///< minimum azimuth for customvol/customsurf source
-		long double phi_max; ///< maximum azimuth coordinate for customvol/customsurf source
-		long double z_min; ///< minimum z coordinate for customvol/customsurf source
-		long double z_max;  ///< maximum z coordinate for customvol/customsurf source
-		long double E_normal; ///< For surface sources an additional energy "boost" perpendicular to the surface can be added (e.g. neutrons "dropping" from a Fermi potential >0 into vacuum)
-		long double Hmin_lfs; ///< Minimum total energy of low field seeking neutrons inside the source volume
-		long double Hmin_hfs; ///< Minimum total energy of high field seeking neutrons inside the source volume
-		long double ActiveTime; ///< the source produces particles in the time range [0..ActiveTime]
-		
-		vector<Triangle*> sourcetris; ///< list of triangles (part of TSource::geometry) inside the source volume (only relevant if source mode is "surface" or "customsurf")
-		long double sourcearea; ///< area of all triangles in TSource::sourcetris (needed for correct weighting)
-		
-
-		/**
-		 * Constructor, loads [SOURCE] section of configuration file, calculates TSource::Hmin_lfs and TSource::Hmin_hfs
-		 *
-		 * @param geometryin Configuration file containing [SOURCE] section
-		 * @param geom TGeometry class against which start points are checked and which contains source surfaces
-		 * @param field TFieldManager class to calculate TSource::Hmin_lfs and TSource::Hmin_hfs
-		 */
-		TSource(const char *geometryin, TGeometry &geom, TFieldManager &field){
-			geometry = &geom;
-			kdtree = NULL;
-			E_normal = 0;
-			ifstream infile(geometryin);
-			string line;
-			while (infile.good()){
-				infile >> ws; // ignore whitespaces
-				if ((infile.peek() == '[') && getline(infile,line).good()){	// parse geometry.in for section header
-					if (line.compare(0,8,"[SOURCE]") == 0){
-						LoadSourceSection(infile);
-					}
-					else getline(infile,line);
-				}
-				else getline(infile,line);
-			}
-			
-			const long double d = 0.003;
-			if (sourcemode == "customvol"){ // get minimal possible energy for neutrons to avoid long inital value dicing for too-low-energy neutron
-				Hmin_lfs = Hmin_hfs = 9e99;
-				for (long double r = r_min; r <= r_max; r += d){
-					for (long double z = z_min; z <= z_max; z += d){
-						long double p[3] = {r,0.0,z};
-						CalcHmin(field,p);
-					}
-				}
-			}
-			else if (sourcemode == "volume"){
-				Hmin_lfs = Hmin_hfs = 9e99;
-				long double p[3];
-				for (p[0] = kdtree->lo[0]; p[0] <= kdtree->hi[0]; p[0] += d){
-					for (p[1] = kdtree->lo[1]; p[1] <= kdtree->lo[1]; p[1] += d){
-						for (p[2] = kdtree->lo[2]; p[2] <= kdtree->lo[2]; p[2] += d){
-							if (InSourceVolume(p)) CalcHmin(field,p);
-						}
-					}
-				}
-			}
-			else Hmin_lfs = Hmin_hfs = 0;
-			printf("min. total energy a lfs/hfs neutron must have: %LG / %LG eV\n\n", Hmin_lfs, Hmin_hfs);
-		};
-	
-
-		/**
-		 * Destructor, deletes TSource::kdtree
-		 */
-		~TSource(){
-			if (kdtree) delete kdtree;
-		};
-	
-
-		/**
-		 * Create random point in source volume.
-		 *
-		 * "volume": Random points with isotropic velocity distribution inside the bounding box of TSource::kdtree are produced until TSource::InSourceVolume is true for a point.
-		 * "customvol": Random points with isotropic velocity deistribution in the coordinate range ([TSource::r_min..TSource::r_max]:[TSource::phi_min..TSource::phi_max]:[TSource::z_min..TSource::z_max]) are produced.
-		 * "surface/customsurf": A random point on a random triangle from the TSource::sourcetris list is chosen (weighted by triangle area).
-		 * 						Starting angles are cosine-distributed to the triangle normal and then angles and Ekin are modified according to TSource::E_normal.
-		 * This is repeated for all source modes until the point does not lie inside a solid in TSource::geometry.
-		 *
-		 * @param mc TMCGenerator to produce random number distributions
-		 * @param t Start time of particle
-		 * @param Ekin Kinetic start energy of particle, might be modified by E_normal
-		 * @param x Returns starting x coordinate of particle
-		 * @param y Returns starting y coordinate of particle
-		 * @param z Returns starting z coordinate of particle
-		 * @param phi Returns azimuth of velocity vector
-		 * @param theta Returns polar angle of velocity vector
-		 */
-		void RandomPointInSourceVolume(TMCGenerator &mc, long double t, long double &Ekin, long double &x, long double &y, long double &z, long double &phi, long double &theta){
-			long double p1[3];
-			for(;;){
-				if (sourcemode == "volume"){ // random point inside a STL-volume
-					p1[0] = mc.UniformDist(kdtree->lo[0],kdtree->hi[0]); // random point
-					p1[1] = mc.UniformDist(kdtree->lo[1],kdtree->hi[1]); // random point
-					p1[2] = mc.UniformDist(kdtree->lo[2],kdtree->hi[2]); // random point
-					if (!InSourceVolume(p1)) continue;
-					mc.IsotropicDist(phi, theta);
-				}
-				else if (sourcemode == "customvol"){ // random point inside a volume defined by a custom parameter range
-					long double r = mc.LinearDist(r_min, r_max); // weighting because of the volume element and a r^2 probability outwards
-					long double phi_r = mc.UniformDist(phi_min,phi_max);
-					z = mc.UniformDist(z_min,z_max);
-					p1[0] = r*cos(phi_r);
-					p1[1] = r*sin(phi_r);
-					p1[2] = z;
-					mc.IsotropicDist(phi, theta);
-				}
-				else if (sourcemode == "surface" || sourcemode == "customsurf"){ // random point on a surface inside custom or STL volume
-					long double n[3];
-					long double RandA = mc.UniformDist(0,sourcearea);
-					long double CurrA = 0, SumA = 0;
-					vector<Triangle*>::iterator i;
-					for (i = sourcetris.begin(); i != sourcetris.end(); i++){
-						n[0] = (*i)->normal[0];
-						n[1] = (*i)->normal[1];
-						n[2] = (*i)->normal[2];
-						CurrA = sqrt(n[0]*n[0] + n[1]*n[1] + n[2]*n[2]);
-						SumA += CurrA;
-						if (RandA <= SumA) break; // select random triangle, weighted by triangle area
-					}
-					long double a = mc.UniformDist(0,1); // generate random point on triangle (see Numerical Recipes 3rd ed., p. 1114)
-					long double b = mc.UniformDist(0,1);
-					if (a+b > 1){
-						a = 1 - a;
-						b = 1 - b;
-					}
-					for (int j = 0; j < 3; j++){
-						n[j] /= CurrA; // normalize normal vector
-						p1[j] = (*i)->vertex[0][j] + a*((*i)->vertex[1][j] - (*i)->vertex[0][j]) + b*((*i)->vertex[2][j] - (*i)->vertex[0][j]);
-						p1[j] += REFLECT_TOLERANCE*n[j]; // add some tolerance to avoid starting inside solid
-					}
-					if (!InSourceVolume(p1)) continue;
-					long double winkeben = mc.UniformDist(0, 2*pi); // generate random velocity angles in upper hemisphere
-					long double winksenkr = mc.SinCosDist(0, 0.5*pi); // Lambert's law!
-					if (E_normal > 0){
-						long double vsenkr = sqrt(Ekin*cos(winksenkr)*cos(winksenkr) + E_normal); // add E_normal to component normal to surface
-						long double veben = sqrt(Ekin)*sin(winksenkr);
-						winksenkr = atan2(veben,vsenkr); // update angle
-						Ekin = vsenkr*vsenkr + veben*veben; // update energy
-					}
-					long double v[3] = {cos(winkeben)*sin(winksenkr), sin(winkeben)*sin(winksenkr), cos(winksenkr)};
-					RotateVector(v,n);
-
-					phi = atan2(v[1],v[0]);
-					theta = acos(v[2]);
-				}
-				else{
-					printf("Invalid sourcemode: %s",sourcemode.c_str());
-					exit(-1);
-				}
-				
-				break;
-			}
-			x = p1[0];
-			y = p1[1];
-			z = p1[2];
-		};
-
-	private:
-		/**
-		 * Loads [SOURCE] section from configuration file.
-		 *
-		 * Reads ::sourcemode, ::kdtree from given STL file, ::r_min, ::r_max, ::phi_min, ::phi_max, ::z_min, ::z_max, ::ActiveTime, ::E_normal.
-		 * Determines ::sourcetris and ::sourcearea.
-		 *
-		 * @param infile File stream to configuration file containing [SOURCE] section
-		 */
-		void LoadSourceSection(ifstream &infile){
-			char c;
-			string line;
-			do{	// parse source line
-				infile >> ws; // ignore whitespaces
-				c = infile.peek();
-				if (c == '#') continue; // skip comments
-				else if (!infile.good() || c == '[') break;	// next section found
-				infile >> sourcemode;
-				if (sourcemode == "customvol" || sourcemode == "customsurf"){
-					infile >> r_min >> r_max >> phi_min >> phi_max >> z_min >> z_max >> ActiveTime;
-					phi_min *= conv;
-					phi_max *= conv;
-				}
-				else if (sourcemode == "volume" || sourcemode == "surface"){
-					string sourcefile;
-					infile >> sourcefile >> ActiveTime;
-					kdtree = new KDTree;
-					kdtree->ReadFile(sourcefile.c_str(),0);
-					kdtree->Init();
-				}
-				if (sourcemode == "customsurf" || sourcemode == "surface")
-					infile >> E_normal;
-			}while(infile.good() && getline(infile,line).good());
-			
-			if (sourcemode == "customsurf" || sourcemode == "surface"){
-				sourcearea = 0; // add triangles, whose vertices are all in the source volume, to sourcetris list
-				for (vector<Triangle>::iterator i = geometry->kdtree->alltris.begin(); i != geometry->kdtree->alltris.end(); i++){
-					if (InSourceVolume(i->vertex[0]) && InSourceVolume(i->vertex[1]) && InSourceVolume(i->vertex[2])){
-						sourcetris.push_back(&*i);
-						long double *n = i->normal;
-						sourcearea += sqrt(n[0]*n[0] + n[1]*n[1] + n[2]*n[2]);
-					}
-				}
-				printf("Source Area: %LG m^2\n",sourcearea);
-			}	
-		};
-		
-
-		/**
-		 * Checks if a point is inside the source volume.
-		 *
-		 * "customvol/customsurf": checks if point is in the coordinate range.
-		 * "volume/surface": Shoots a ray to the bottom of the ::kdtree bounding box and counts collision with surfaces.
-		 * Implemented as template to allow long double precision points (simulation) as well as float precision points (triangle vertices).
-		 *
-		 * @param p Point to check.
-		 *
-		 * @return Returns true if point lies inside source volume.
-		 */
-		template<typename coord> bool InSourceVolume(const coord p[3]){
-			if (sourcemode == "customvol" || sourcemode == "customsurf"){
-				long double r = sqrt(p[0]*p[0] + p[1]*p[1]);
-				long double phi = atan2(p[1],p[0]); 
-				return (r >= r_min && r <= r_max && 
-						phi >= phi_min && phi <= phi_max && 
-						p[2] >= z_min && p[2] <= z_max); // check if point is in custom paramter range
-			}
-			else{ // shoot a ray to the bottom of the sourcevol bounding box and check for intersection with the sourcevol surface
-				long double p1[3] = {p[0], p[1], p[2]};
-				long double p2[3] = {p[0], p[1], kdtree->lo[2] - REFLECT_TOLERANCE};
-				set<TCollision> c;
-				if (kdtree->Collision(p1,p2,c)){
-					int count = 0;
-					for (set<TCollision>::iterator i = c.begin(); i != c.end(); i++){
-						if (i->normal[2] > 0) count++;  // surface normal pointing towards point?
-						else count--;					// or away from point?
-					}
-					return (count == -1); // when there's exactly one more normal pointing away from than to it, the point is inside the sourcevol
-				}
-				else return false;
-			}
-		}
-	
-
-		/**
-		 * Calculates energies of low and high field seeking neutrons at point p and updates Hmin_hfs/lfs accordingly.
-		 *
-		 * @param field TFieldManager to calculate magnet fields
-		 * @param p Point to calculate energy at
-		 */
-		void CalcHmin(TFieldManager &field, long double p[3]){
-			set<solid> solids;
-			geometry->GetSolids(0, p, solids);
-
-			long double B[4][4];
-			field.BField(p[0],p[1],p[2],0,B);
-			long double Epot = m_n*gravconst*p[2] + solids.rbegin()->mat.FermiReal*1e-9;
-			long double Emag = -(mu_nSI/ele_e)*B[3][0];
-			long double Hlfs = Epot + Emag;
-			long double Hhfs = Epot - Emag;
-			Hmin_lfs = min(Hmin_lfs,Hlfs);
-			Hmin_hfs = min(Hmin_hfs,Hhfs);
-		}
-};
-
-=======
->>>>>>> 1f39fbb5
+
 #endif /*GEOMETRY_H_*/