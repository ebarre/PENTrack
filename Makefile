SRC = main.c kdtree.c libtricubic/*.cpp
OBJ=$(SRC:.c=.o)

CGAL_INCLUDE= #-I$(HOME)/CGAL-4.2/include	# point gcc's -I option to CGAL include directory if you have compiled CGAL manually without installing it
CGAL_LIB= #-L$(HOME)/CGAL-4.2/lib			# point gcc's -L option to CGAL lib directory if you have compiled CGAL manually without installing it
CGAL_SHAREDLIB= #-Wl,-rpath=$(HOME)/CGAL-4.2/lib			# point gcc's -Wl,-rpath= option to CGAL shared library if you have compiled CGAL manually without installing it

CC=g++
<<<<<<< HEAD
CFLAGS=-O2 -frounding-math #-Wall #-pedantic #-g # -O3: optimize -g: debug switch
LDFLAGS= -lrt -lboost_system -lCGAL
=======
CFLAGS=-O2 -frounding-math $(CGAL_INCLUDE) $(CGAL_SHAREDLIB) #-Wall #-pedantic #-g # -O3: optimize -g: debug switch
LDFLAGS=-lrt -lboost_system $(CGAL_LIB) -lCGAL
>>>>>>> 2268771a
RM=rm
EXE=PENTrack

.PHONY: all
all:
	$(CC) $(SRC) -o $(EXE) $(CFLAGS) $(LDFLAGS)
	
.PHONY: clean
clean:
	$(RM) $(EXE)<|MERGE_RESOLUTION|>--- conflicted
+++ resolved
@@ -1,18 +1,15 @@
 SRC = main.c kdtree.c libtricubic/*.cpp
 OBJ=$(SRC:.c=.o)
 
-CGAL_INCLUDE= #-I$(HOME)/CGAL-4.2/include	# point gcc's -I option to CGAL include directory if you have compiled CGAL manually without installing it
-CGAL_LIB= #-L$(HOME)/CGAL-4.2/lib			# point gcc's -L option to CGAL lib directory if you have compiled CGAL manually without installing it
-CGAL_SHAREDLIB= #-Wl,-rpath=$(HOME)/CGAL-4.2/lib			# point gcc's -Wl,-rpath= option to CGAL shared library if you have compiled CGAL manually without installing it
+CGAL_INCLUDE= -I$(HOME)/CGAL-4.2/include	# point gcc's -I option to CGAL include directory if you have compiled CGAL manually without installing it
+CGAL_LIB= -L$(HOME)/CGAL-4.2/lib			# point gcc's -L option to CGAL lib directory if you have compiled CGAL manually without installing it
+CGAL_SHAREDLIB= -Wl,-rpath=$(HOME)/CGAL-4.2/lib			# point gcc's -Wl,-rpath= option to CGAL shared library if you have compiled CGAL manually without installing it
 
 CC=g++
-<<<<<<< HEAD
-CFLAGS=-O2 -frounding-math #-Wall #-pedantic #-g # -O3: optimize -g: debug switch
-LDFLAGS= -lrt -lboost_system -lCGAL
-=======
+
 CFLAGS=-O2 -frounding-math $(CGAL_INCLUDE) $(CGAL_SHAREDLIB) #-Wall #-pedantic #-g # -O3: optimize -g: debug switch
 LDFLAGS=-lrt -lboost_system $(CGAL_LIB) -lCGAL
->>>>>>> 2268771a
+
 RM=rm
 EXE=PENTrack
 
