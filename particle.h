--- conflicted
+++ resolved
@@ -202,16 +202,6 @@
 			     << " E: " << Eend() << " t: " << tend << " tau: " << tau << " lmax: " << maxtraj << '\n';
 		
 			// set initial values for integrator
-<<<<<<< HEAD
-			long double x = tstart, x1, x2;
-			VecDoub y(6,ystart), dydx(6), y1(6), y2(6);
-			long double h = 0.001/sqrt(ystart[3]*ystart[3] + ystart[4]*ystart[4] + ystart[5]*ystart[5]); // first guess for stepsize
-			if (trackfile)
-				PrintIntegrationStep(trackfile, x, y, h); // print start into track file
-			long double lastsave = x;
-			bool resetintegration = true;
-			
-=======
 			long double x = tend, x1, x2;
 			VecDoub y(6, yend), dydx(6);
 			long double y1[6], y2[6];
@@ -227,7 +217,6 @@
 				PrintTrack(output.trackout, tend, yend, polend);
 			long double lastsave = x;
 
->>>>>>> 1f39fbb5
 			while (ID == ID_UNKNOWN){ // integrate as long as nothing happened to particle
 				if (resetintegration){
 					if (stepper != NULL)
@@ -249,11 +238,7 @@
 				try{
 					stepper->step(h, *this); // integrate one step
 					h = stepper->hnext; // set suggested stepsize for next step
-<<<<<<< HEAD
-					Nsteps++;
-=======
 					Nstep++;
->>>>>>> 1f39fbb5
 				}
 				catch(...){ // catch Exceptions thrown by numerical recipes routines
 					ID = ID_NRERROR;
@@ -274,20 +259,12 @@
 							y2[i] = stepper->dense_out(i, x2, stepper->hdid); // interpolate y2
 					}
 					
-<<<<<<< HEAD
-					gettimeofday(&refl_start, NULL);
-					resetintegration = ReflectOrAbsorb(x1, y1, x2, y2); // check for reflection or absorption between y1 and y2
-					if (resetintegration){
-						x = x2; // if there was reflection or absorption: reset integration end point
-						y = y2;
-=======
 					clock_gettime(CLOCK_REALTIME, &refl_start);
 					resetintegration = CheckHit(x1, y1, x2, y2, polarisation, output); // check if particle hit a material boundary or was absorbed between y1 and y2
 					if (resetintegration){
 						x = x2; // if particle path was changed: reset integration end point
 						for (int i = 0; i < 6; i++)
 							y[i] = y2[i];
->>>>>>> 1f39fbb5
 					}
 					clock_gettime(CLOCK_REALTIME, &refl_end);
 					refltime += refl_end.tv_sec - refl_start.tv_sec + (long double)(refl_end.tv_nsec - refl_start.tv_nsec)/1e9;
@@ -319,11 +296,7 @@
 						y1[i] = y2[i];
 				}		
 				
-<<<<<<< HEAD
-				PrintPercent(max((x - tstart)/tau, max((x - tstart)/(tmax - tstart), trajlength/maxtraj)), perc);
-=======
 				PrintPercent(max((x - tstart)/tau, max((x - tstart)/(tmax - tstart), lend/maxtraj)), perc);
->>>>>>> 1f39fbb5
 
 				// x >= tstart + tau?
 				if (ID == ID_UNKNOWN && x >= tstart + tau)
@@ -341,15 +314,7 @@
 			delete stepper;
 			stepper = NULL;
 			
-<<<<<<< HEAD
-			// Endwerte schreiben
-			SetEndValues(x,y,field);
-			Print(ENDLOG);
-
-			if (ID == ID_DECAYED){
-=======
 			if (ID == ID_DECAYED){ // if particle reached its lifetime call TParticle::Decay
->>>>>>> 1f39fbb5
 				cout << "Decayed!\n";
 				Decay();
 			}
