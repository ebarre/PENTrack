[MATERIALS]
#name		FermiReal [neV]		FermiImag [neV]		DiffuseReflectionProbability
default		0			0			0
Cu		171			0.0726			0.2
Al		54.1			0.00756			0.2
UCNdet		0.1			1			0		# high efficiency assumed
NiPLT       	212                	0.0311         		0.16
Ni		245.11			0.0297			0.15
NiMo		226.7135		0.0272			0.14
CuBe		172.5			0.0232			0.0741
He		0.0213			1.37e-8			2.44e-6
BeO		256.6665		4.09e-5			6.23e-2
SS		183.0405		1.90e-2			8.52e-2

[GEOMETRY]
#solids the program will load, particle absorbed in the solid will be flagged with the ID of the solid
#IDs have to be larger than 0 and unique, ID 1 will be assumed to be the default medium which is always present
#the ID also defines the order in which overlapping solids are handled (highest ID will be considered first)
#ignore times are pairs of times [s] in between the solid will be ignored, e.g. 100-200 500-1000
#ID	STLfile				material_name		ignore_times
1			ignored					default
2			in/helium_volume.STL			He
3			in/bottle1.STL				NiPLT
4			in/bottle2.STL				NiPLT
5			in/tube0.5-1.STL				NiPLT
6 			in/tube1-1.STL				NiPLT
7			in/tube0.5-2.STL				NiPLT
8 			in/tube1-2.STL				NiPLT
9			in/tube2.STL				NiPLT
10			in/tube3.STL				NiPLT
11			in/stopper_case.STL			NiPLT
12			in/stopper.STL				NiPLT
13 			in/heat_exchanger_case.STL		NiPLT
14			in/heat_exchanger_core.STL		Cu
15			in/Ni_foil.STL		Ni

16			in/heat_exchanger_det_plate-1.STL	UCNdet
17			in/heat_exchanger_det_plate-2.STL	UCNdet

18			in/UCN_valve_case.STL			NiPLT
19          		in/UCN_valve_lower-closed.STL  		NiPLT		20-300
20			in/UCN_valve_lower-open.STL  		NiPLT		0-20
21			in/tube_afterCryostat.STL		NiMo
22			in/SCpolarizer_bobbin.STL		NiPLT
23			in/SCpolarizer_center_flange-1.STL	NiPLT
24			in/SCpolarizer_center_flange-2.STL 	NiPLT
25			in/SCpolarizer_center_foil-1.STL	Al
26			in/SCpolarizer_CuBe_guide-1.STL		CuBe
27			in/SCpolarizer_CuBe_guide-2.STL		CuBe
28			in/SCpolarizer_end_flange-1.STL		NiPLT
29			in/SCpolarizer_end_flange-2.STL		NiPLT
30			in/SCpolarizer_outer_foil-1.STL		Al
31			in/SCpolarizer_outer_foil-2.STL		Al
32			in/tube_valve_SC.STL			NiMo
33			in/Xe_Valve_case.STL			NiMo
34			in/Xe_Valve_lower-open.STL		NiMo
35			in/cyl_valve_tube.STL			NiMo
36			in/45deg_tube-1.STL			NiMo  #Cu for spin flip measurement / NiMo for production
37			in/elbow_tube.STL			NiMo   #Cu for spin flip measurement / NiMo for production
38			in/45deg_tube-2.STL			NiMo   #Cu for spin flip measurement / NiMo for production

40			in/30cm_guide.STL			BeO   #BeO for spin flip measurement / NiMo for production
41			in/polarizer_foil_tube.STL		NiMo	#No foil for production
42 			in/tube_b4_det.STL			NiMo #or stainless for production... apparently this is unsure
43 			in/det_window.STL				SS
44			in/det_al_foil.STL			Al
45			in/ucn_det_disk.STL				UCNdet
	
[SOURCE]
############ sourcemodes ###############
# volume: source volume is given by a STL file, particles are created in the space completely surrounded by the STL-surface
# customvol: particle starting values are diced in the given parameter range (r,phi,z)
# surface: starting values are on triangles whose vertices are all in the given STL-volume
# customsurf: starting values are on triangles which have at least one vertex in the given parameter range (r,phi,z)
########################################

#customxxx	r_min	r_max	phi_min	phi_max		z_min	z_max	ActiveTime	Enormal (customsurf only)
#customsurf	0.123	0.495	0		360			0.003	1.145	200			0
#customvol	0.125	0.495	0		360			0.005	1.145	0

#inital conditions will be randomly picked from this volume
#sourcetype 	STL-file		ActiveTime	Enormal (surface only)
#surface 		in/source.STL                   200		0
#volume 		in/source.STL                   0
volume                  in/production_volume.STL              20 
#min energy in production vol is ~0.8neV

[FIELDS]
#field 		table-file			BFieldScale	EFieldScale	NullFieldTime	RampUpTime	FullFieldTime	RampDownTime
#2Dtable 	in/42_0063_PF80fieldval.tab	1		1		400		100		200		100

#InfiniteWireZ		I		x		y
#InfiniteWireZCenter	I
#FiniteWire		I		x1		y1		z1		x2		y2		z2
#FiniteWireX/Y/Z	I		x1/y1/z1	x2/y2/z2	z/z/z1		#/#/z2
#FiniteWireZCenter	I		z1		z2
#FullRacetrack		I		z1		z2		r

#FullRacetrack		2250		-0.15		1.35		0.6

<<<<<<< HEAD
#FiniteWireZCenter	12500		-1		2
=======
FiniteWireZCenter	12500		-1		2
>>>>>>> 1f39fbb5
<|MERGE_RESOLUTION|>--- conflicted
+++ resolved
@@ -98,8 +98,5 @@
 
 #FullRacetrack		2250		-0.15		1.35		0.6
 
-<<<<<<< HEAD
+
 #FiniteWireZCenter	12500		-1		2
-=======
-FiniteWireZCenter	12500		-1		2
->>>>>>> 1f39fbb5
