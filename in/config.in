--- conflicted
+++ resolved
@@ -1,28 +1,19 @@
-# config file for  PENTrack program
-# put comments after #
+# config file for  PENTrack program
+# put comments after #
 [global]
 # simtype: 1 => neutrons, 2 => protons, 3 => Bfield, 4 => cut through BField, 6 => electrons, 7 => print geometry
-simtype 1
-# output neutron spatial distribution?
-neutdist 0
+simtype 1
+# output neutron spatial distribution?
+neutdist 0
 # number of primary particles to be simulated
-simcount 100000
-#simtime = max. simulation time
-simtime 300
-
-<<<<<<< HEAD
-# do bruteforce integration between these times
-BruteForce 0 0
-# flux density below which the spin will also be tracked, when BF is turned on
-BFTargetB 0.1
-
-# secondaries: 1: secondary particles (e.g. from decay) will be simulated
-=======
-# secondaries: 1: secondary particles (e.g. from decay) will be simulated
->>>>>>> ce51ff51
-secondaries 1
-
-#cut through B-field (protneut == 4) *** (x1 y1 z1  x2 y2 z2  x3 y3 z3 num1 num2) 3 edges of cut plane, number of sample points in direction 1->2/1->3 ***
-BCutPlane 0.3 0 0.047  0.3 0 0.047  0.3 0 0.049  1 20000
-
-[/global]
+simcount 100
+#simtime = max. simulation time
+simtime 300
+
+# secondaries: 1: secondary particles (e.g. from decay) will be simulated
+secondaries 1
+
+#cut through B-field (protneut == 4) *** (x1 y1 z1  x2 y2 z2  x3 y3 z3 num1 num2) 3 edges of cut plane, number of sample points in direction 1->2/1->3 ***
+BCutPlane 0.3 0 0.047  0.3 0 0.047  0.3 0 0.049  1 20000
+
+[/global]