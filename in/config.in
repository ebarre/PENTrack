--- conflicted
+++ resolved
@@ -1,45 +1,25 @@
-# config file for PENTrack program
-# put comments after #
-[global]
-# simtype: 1 => neutrons, 2 => protons, 3 => Bfield, 4 => cut through BField, 6 => electrons, 7 => print geometry
-simtype 1
-# output neutron spatial distribution?
-neutdist 0
-<<<<<<< HEAD
-# outputopt: 1 => track and endpoints, 2 => only endpoints, 3 => everything (track, endpoints and BFspin track), 
-# 4 => only endpoints, but BFspin track, 5 => nothing
-outputopt 1
-# make snapshots at certain times during the simulation
-snapshot 0
-# times from start of simulation to take snapshots
-snapshots 10 20 30 40 50 60 70 80 90 100 110 120 130 140 150 160 170 180 190 200
-# print reflections (1), transmissions (2) or both (3) into file *reflect.out
-reflektlog 3
-# number of particles 
-MonteCarloAnzahl 100000
-#simtime = max. simulation time
-simtime 300
-=======
-# number of primary particles to be simulated
-simcount 1000
-#simtime = max. simulation time
-simtime 1000
->>>>>>> 1f39fbb5
+# config file for PENTrack program
+# put comments after #
+[global]
+# simtype: 1 => neutrons, 2 => protons, 3 => Bfield, 4 => cut through BField, 6 => electrons, 7 => print geometry
+simtype 1
+# output neutron spatial distribution?
+neutdist 0
+# number of primary particles to be simulated
+simcount 100000
+#simtime = max. simulation time
+simtime 300
 
-# do bruteforce integration between these times
-BruteForce 0 0
-# flux density below which the spin will also be tracked, when BF is turned on
-BFTargetB 0.1
+
+# do bruteforce integration between these times
+BruteForce 0 0
+# flux density below which the spin will also be tracked, when BF is turned on
+BFTargetB 0.1
 
-<<<<<<< HEAD
-# decay: 0: NO neutron decay, 1: neutrons will decay, 2: neutrons will decay and a proton and electron will be simulated
-decay 1
-=======
-# secondaries: 1: secondary particles (e.g. from decay) will be simulated
-secondaries 1
->>>>>>> 1f39fbb5
-
-#cut through B-field (simtype == 4) *** (x1 y1 z1  x2 y2 z2  x3 y3 z3 num1 num2) 3 edges of cut plane, number of sample points in direction 1->2/1->3 ***
-BCutPlane 0.3 0 0.047  0.3 0 0.047  0.3 0 0.049  1 20000
-
-[/global]
+# secondaries: 1: secondary particles (e.g. from decay) will be simulated
+secondaries 1
+
+#cut through B-field (simtype == 4) *** (x1 y1 z1  x2 y2 z2  x3 y3 z3 num1 num2) 3 edges of cut plane, number of sample points in direction 1->2/1->3 ***
+BCutPlane 0.3 0 0.047  0.3 0 0.047  0.3 0 0.049  1 20000
+
+[/global]